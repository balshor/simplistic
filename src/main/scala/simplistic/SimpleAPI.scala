--- conflicted
+++ resolved
@@ -232,11 +232,7 @@
 {
   import api._
   import PutConditions._
-<<<<<<< HEAD
-  
-=======
-
->>>>>>> 958473a6
+
   /** Return a string assocating this item with it's domain in the form "domain.item" */
   def path = domain + "." + name
 
